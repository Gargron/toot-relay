--- conflicted
+++ resolved
@@ -1,5 +1,4 @@
-<<<<<<< HEAD
-FROM golang:1.22-bookworm as build-env
+FROM golang:1.24-bookworm as build-env
 WORKDIR /go/src/webpush-apn-relay
 
 COPY go.mod ./
@@ -9,12 +8,6 @@
 COPY *.go ./
 
 RUN CGO_ENABLED=0 go build -ldflags "-s -w" -o webpush-apn-relay
-=======
-FROM golang:1.24 as build-env
-WORKDIR /go/src/toot-relay
-COPY . .
-RUN CGO_ENABLED=0 GO111MODULE=on go build -mod=vendor -ldflags "-s -w" -o toot-relay toot-relay.go
->>>>>>> eaded0e0
 
 FROM gcr.io/distroless/base
 COPY --from=build-env /go/src/webpush-apn-relay/webpush-apn-relay /
